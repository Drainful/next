--- conflicted
+++ resolved
@@ -29,10 +29,7 @@
   - [[#getting-input-from-the-user][Getting input from the user]]
   - [[#network-resource-dispatch-including-ad-blocking][Network resource dispatch (including ad-blocking)]]
   - [[#styles][Styles]]
-<<<<<<< HEAD
-=======
   - [[#proxy][Proxy]]
->>>>>>> 9af1783d
 
 * Basics
 ** Navigation
